// @flow

import Promise from 'bluebird';
import Dexie from 'dexie';
import 'dexie-observable';
import { Action, combineReducers, Reducer, ReducersMapObject, Store } from 'redux';
import fetch from 'isomorphic-fetch';
import { v1 as uuid } from 'uuid';
import SyncConflictError from './errors/SyncConflictError';

import ViewModel from './view-model';
import hashCode from './utils/hashCode';
import type { DatabaseModel, ValidationSchema } from './utils/types';
import modelParser from './utils/modelParser';
import DatabaseSyncError from "./errors/DatabaseSyncError";
import DatabaseOpenError from "./errors/DatabaseOpenError";
import validateDexieAdd from "src/utils/validateDexieAdd";

export type DatabaseState = {
  status: 'uninitialized' | 'offline' | 'online',
  lastSynchronization: number,
  inProgress: boolean,
  progressPercent: number,
  error: any,
  hasVersionChanged: boolean,
}

export type DatabaseAction = {
  ...Action,
  payload: ?mixed,
}

export type DatabaseOptions = {
  apiUrl: string,
  pushPath: string,
  pullPath: string,
  dataModelPath: string,
  bulkPutLimit: number,
  disablePush: boolean,
  disablePull: boolean,
  rejectionWhitelist: Array<string>,
}

export type DatabaseInitOptions = {
  apiUrl: string,
  pushPath?: string,
  pullPath?: string,
  dataModelPath?: string,
  bulkPutLimit?: number,
  disablePush?: boolean,
  disablePull?: boolean,
  rejectionWhitelist?: Array<string>,
};

export type DatabaseInitializationOptions = {
  truncate?: boolean,
  indexes?: { [string]: [string] },
};

const DATABASE_INITIALIZED = 'DATABASE_INITIALIZED';
const DATABASE_SYNC_IN_PROGRESS = 'DATABASE_SYNC_IN_PROGRESS';
const DATABASE_SYNC_FINISHED = 'DATABASE_SYNC_FINISHED';
const DATABASE_SYNC_ERROR = 'DATABASE_SYNC_ERROR';
const DATABASE_INITIALIZATION_ERROR = 'DATABASE_INITIALIZATION_ERROR';
const DATABASE_VERSION_CHANGED = 'DATABASE_VERSION_CHANGED';

const LOCALSTORAGE_MODEL_HASH_KEY = 'lambdaconnect_model_hash';
const DATABASE_NAME = 'lambdaconnect';

const initState: DatabaseState = {
  status: 'uninitialized',
  lastSynchronization: 0,
  inProgress: false,
  progressPercent: 0,
  error: null,
  hasVersionChanged: false
};

function GetSafelyAddPlugin(getValidationSchema: () => ValidationSchema) {
  return function SafelyAdd(db: Dexie) {
    db.Table.prototype.safelyAdd = function(item): Dexie.Promise<string> {
      const validationSchema = getValidationSchema();
      validateDexieAdd({
        tableName: this.name,
        objectToAdd: item,
        validationSchema,
      })
      console.log(validationSchema, item, this);
      return this.add(item);
    }
  }
}

export default class Database {
  dao: Dexie;

  registeredViewModels: Map<string, ViewModel>;

  viewModels: ViewModel[];

  store: Store;

  model: DatabaseModel;

  validationSchema: ValidationSchema;

  options: DatabaseOptions;

  requestHeaders: any;

  syncInProgress: boolean;

  isInitialized: boolean;

  isChangesFrozen: boolean = false;

  constructor(options: DatabaseInitOptions) {
    this.options = {
      pushPath: 'lambdaconnect/push',
      pullPath: 'lambdaconnect/pull',
      dataModelPath: 'data-model',
      bulkPutLimit: 1000,
      disablePull: false,
      disablePush: false,
      rejectionWhitelist: [],
      ...options,
    };
    this.syncInProgress = false;
    Dexie.addons.push(GetSafelyAddPlugin(() => this.getValidationSchema()));
    this.dao = new Dexie(DATABASE_NAME, { autoOpen: false });
    this.registeredViewModels = new Map<string, ViewModel>();
    this.viewModels = [];
    this.isInitialized = false;
  }

  setRequestHeaders(headers: any): void {
    this.requestHeaders = headers;
  }

  getValidationSchema() {
    return this.validationSchema;
  }

  makeServerRequest(
    path: string,
    method: string = 'GET',
    headers?: any,
    body?: any,
    apiVersion: string = 'v1'
  ): Promise<any> {
    return fetch(`${this.options.apiUrl}/${apiVersion}/${path}`, {
      method,
      headers: {
        'Content-Type': 'application/json',
        ...this.requestHeaders,
        ...headers,
      },
      body: typeof body === 'object' ? JSON.stringify(body) : body,
    });
  }

  setReduxStore(store: Store): void {
    this.store = store;

    const defaultEqualityFunction = (left: any, right: any): boolean => left === right;

    this.store.subscribe(() => {
      const state = this.store.getState();
      this.registeredViewModels.forEach((viewModel: ViewModel) => {
        if (!viewModel.stateSelector) {
          return;
        }

        const subState = viewModel.stateSelector(state);
        const equalityFn = viewModel.stateSelectorEqualityFunction || defaultEqualityFunction;
        if (!equalityFn(viewModel.lastReloadState, subState)) {
          viewModel.lastReloadState = subState;
          this.store.dispatch(viewModel.getReloadAction());
        }
      });
    });
  }

  async initialize(options?: DatabaseInitializationOptions): Promise<void> {
    if (!this.store) {
      throw new Error('Redux store is not set');
    }
    try {
      if (options && options.truncate) {
        console.log('Deleting database!');
        await this.dao.delete();
      }

      // download current data model
      // todo: it is worth to implement calculating schema hash on the server-side
      const response = await this.makeServerRequest(this.options.dataModelPath);
      if (response.status !== 200 || !response.headers.get('Content-Type').includes('application/json')) {
        throw new Error('Could not load database model');
      }

      const modelResponse: { model: string } = await (response).json();

      // check if data model is up to date
      const currentSchemaHash: number = Number(window.localStorage.getItem(LOCALSTORAGE_MODEL_HASH_KEY));
      const receivedSchemaHash: number = hashCode(modelResponse.model);
      if (currentSchemaHash !== receivedSchemaHash && currentSchemaHash) {
        // if not - wipe out the whole database if exist
        // todo: reconsider migrations (either with server-side counting or local storage version counter)
        console.log('Truncating the whole database because of model version change');
        this.store.dispatch({type: DATABASE_VERSION_CHANGED})
        if (!this.dao.isOpen()) {
          await this.dao.open();
        }
        await this.dao.delete();
        await this.dao.close();
      }

      if (this.dao.isOpen()) {
        await this.dao.close();
      }


      const { validationSchema, model } = modelParser(modelResponse.model);
      this.model = model;
      this.validationSchema = validationSchema;

      const indexes = (options && options.indexes) || {};
      const schema = Object.keys(this.model.entities)
        .reduce((acc, entityName) => {
          const entity = this.model.entities[entityName];
          if (!entity.syncable) {
            return acc;
          }

          acc[entityName] = ['$$uuid', 'createdAt', 'updatedAt', 'isSuitableForPush', 'syncRevision']
            .concat(Object.keys(entity.attributes)
              .map((attributeName) => entity.attributes[attributeName])
              .filter((attribute) => attribute.attributeType === 'relationship'
                || (attribute.indexed && attribute.name !== 'uuid'))
              .map((attribute) => {
                if (attribute.attributeType === 'relationship' && attribute.toMany) {
                  return `*${attribute.name}`;
                }

                return attribute.name;
              })
              .concat(indexes[entityName] || []))
            .join(',');
          return acc;
        }, {});

      this.dao.version(this.model.version).stores(schema);

      // changes listener (cross-tab observable)
      this.dao.on('changes', (changes, partial) => {
        if (this.isChangesFrozen || partial || changes.length === 0) {
          return;
        }

        // todo: reload optimizations should be based on changes
        this.reloadAllViewModels();
      });

      // isSuitableForPush hooks
      const createHook = (primaryKey, object, transaction) => {
        if (!transaction.__syncTransaction) {
          console.log(primaryKey, object, transaction);
<<<<<<< HEAD
          transaction.abort();
          return undefined;
=======
>>>>>>> 996261d8
          object.isSuitableForPush = 1;
          if (typeof object.uuid === 'undefined') {
            object.uuid = uuid();
          }
          object.createdAt = object.updatedAt = new Date().toISOString();
          if (typeof object.active === 'undefined') {
            object.active = 1;
          }
          return object.uuid;
        }
      };
      const updateHook = (modifications, primKey, obj, transaction) => {
        if (!transaction.__syncTransaction) {
          if (!Object.keys(modifications).length) {
            return undefined;
          }
          return {
            isSuitableForPush: 1,
            updatedAt: new Date().toISOString(),
            active: typeof modifications.active === 'number' ? modifications.active : 1,
          };
        }
      };

      for (const entityName of Object.keys(this.model.entities)) {
        this.dao.table(entityName).hook('creating', createHook);
        this.dao.table(entityName).hook('updating', updateHook);
        // todo: deletion hook
      }

      try {
        await this.dao.open();
      } catch (e) {
        throw new DatabaseOpenError('Failed to open database');
      }
      // save received model hash as current
      window.localStorage.setItem(LOCALSTORAGE_MODEL_HASH_KEY, receivedSchemaHash);

      // todo: reconsider database initialization within redux persist rehydrate
      this.store.dispatch({
        type: DATABASE_INITIALIZED,
      });
      this.isInitialized = true;
    } catch (err) {
      this.store.dispatch({
        type: DATABASE_INITIALIZATION_ERROR,
        payload: err,
      });
    }
  }

  _publishSyncProgress(percent: number) {
    this.store.dispatch({
      type: DATABASE_SYNC_IN_PROGRESS,
      payload: { percent },
    });
  }

  async _monitoredBulkPut(entitiesToPush: { [string]: [{ isSuitableForPush: boolean }] }, progressScale: number, progressOffset: number) {
    const totalRecords = Object.keys(entitiesToPush)
      .reduce((acc, entityName) => acc + entitiesToPush[entityName].length, 0);
    let processedRecords = 0;
    const progressInterval = setInterval(() => {
      const percent = (processedRecords * progressScale / totalRecords) + progressOffset;
      this._publishSyncProgress(percent);
    }, 500);

    try {
      await this.dao.transaction(
        'rw!',
        Object.keys(entitiesToPush).map((entityName) => this.dao.table(entityName)),
        async () => {
          Dexie.currentTransaction.__syncTransaction = true;

          for (const entityName of Object.keys(entitiesToPush)) {
            const entities = entitiesToPush[entityName];

            for (let currentStart = 0; currentStart < entities.length; currentStart += this.options.bulkPutLimit) {
              const entitiesSlice = entities.slice(currentStart, currentStart + this.options.bulkPutLimit);

              for (const entity of entitiesSlice) {
                entity.isSuitableForPush = false;
              }

              await this.dao.table(entityName).bulkPut((entitiesSlice));

              processedRecords += entitiesSlice.length;
            }
          }
        },
      );
    } finally {
      clearInterval(progressInterval);
    }
  }

  async _syncPush(): Promise<void> {
    this._publishSyncProgress(0);
    const entitiesToPush = {};
    await Promise.mapSeries(Object.keys(this.model.entities), async (entityName) => {
      const entities = await this.dao.table(entityName).where('isSuitableForPush').equals(1).toArray();
      if (entities.length === 0) {
        return;
      }

      // prepare entities to be modeled within a valid schema
      const schema = this.model.entities[entityName];
      const attributes = Object.keys(schema.attributes)
        .filter((key) => key !== 'isSuitableForPush')
        .concat('uuid', 'active', 'createdAt', 'updatedAt', 'syncRevision');
      entitiesToPush[entityName] = entities.map((entity) => {
        const resultEntity = {};

        // pick only attributes that complies to the schema
        for (const attribute of attributes) {
          if (typeof entity[attribute] !== 'undefined') {
            resultEntity[attribute] = entity[attribute];
          }
        }

        return resultEntity;
      });
    });

    if (Object.keys(entitiesToPush).length > 0) {
      const pushResponse = await this.makeServerRequest(this.options.pushPath, 'POST', null, entitiesToPush);
      if (pushResponse.status !== 200) {
        let errorContent;
        try {
          errorContent = await pushResponse.json();
        } catch {
          errorContent = null;
        }
        if (errorContent?.['error-code'] === 42) {
          this.options = {
            ...this.options,
            disablePull: true,
          }
          return;
        }
        throw new DatabaseSyncError(`Error while pushing data to server: ${pushResponse.status}`, {
          pushPayload: entitiesToPush,
          error: errorContent ? errorContent.errors?.english?.push : `Server responded with ${pushResponse.status}`,
          type: 'push',
        });
      }

      const data = await pushResponse.json();

      if (!data.success) {
        throw new DatabaseSyncError('Server responded with an error while pushing data', {
          pushPayload: entitiesToPush,
          error: data.errors?.english
            ? Object.values(data.errors.english)?.[0]
            : `Server responded with error code ${data['error-code']}`,
          type: 'push'
        })
      }

      const checkedRejectedObjects = Object.keys(data['rejected-objects'])
        .filter((key) => !this.options.rejectionWhitelist.includes(key));
      const checkedRejectedFields = Object.keys(data['rejected-fields'])
        .filter((key) => {
          // flatten the rejected-fields of current object and filter out whitelisted field names
          const rejectedNotWhitelistedFields = Object.values(data['rejected-fields'][key])
            .flat().filter((fieldName) => !this.options.rejectionWhitelist.includes(fieldName))
          // remove the key from rejected-fields object when the object has been whitelisted or all of its rejected fields are whitelisted
          return !this.options.rejectionWhitelist.includes(key) && Boolean(rejectedNotWhitelistedFields.length);
        });
      if (checkedRejectedObjects.length || checkedRejectedFields.length) {
        throw new SyncConflictError("The push was malformed", {
          pushPayload: entitiesToPush,
          rejectedFields: data['rejected-fields'],
          rejectedObjects: data['rejected-objects'],
        });
      }
    }
  }

  async _syncPull(): Promise<void> {
    this._publishSyncProgress(50);
    const entityLastRevisions = {};
    await Promise.mapSeries(Object.keys(this.model.entities), async (entityName) => {
      const lastSyncRevision = (await this.dao.table(entityName).orderBy('syncRevision').last() || {}).syncRevision;
      entityLastRevisions[entityName] = lastSyncRevision ? lastSyncRevision + 1 : 0;
    });

    const pullResponse = await this.makeServerRequest(this.options.pullPath, 'POST', {}, entityLastRevisions);
    if (pullResponse.status !== 200) {
      throw new DatabaseSyncError(`Error while pushing data to server: ${pullResponse.status}`, {
        type: 'pull'
      });
    }
    const body = await pullResponse.json();
    if (!body.success) {
      throw new DatabaseSyncError(`Server responded with error code: ${body['error-code']}`, {
        type: 'pull'
      });
    }
    const data = JSON.parse(body.data);

    await this._monitoredBulkPut(data, 25, 75);
  }

  async sync(): Promise<void> {
    this.syncInProgress = true;
    try {
      if (!this.options.disablePush) {
        await this._syncPush();
      }
      if (!this.options.disablePull) {
        await this._syncPull();
      } else {
        // disablePull flag can be set to true
        // if the server responds with "Try again" while pushing data
        this.options = {
          ...this.options,
          disablePull: false,
        }
      }

      this.syncInProgress = false;
      this.store.dispatch({
        type: DATABASE_SYNC_FINISHED,
      });
    } catch (error) {
      this.syncInProgress = false;
      this.store.dispatch({
        type: DATABASE_SYNC_ERROR,
        payload: error,
      });
      throw error;
    }
  }

  async truncate(): Promise<void> {
    await Promise.mapSeries(Object.keys(this.model.entities), (entityName) => this.dao.table(entityName).clear());
  }

  setChangesFrozen(isFrozen: boolean) {
    this.isChangesFrozen = isFrozen;
  }

  reloadAllViewModels(): void {
    if (!this.dao.isOpen()) {
      console.warn('Database still not opened, aborting reload');
    }
    console.log(`VM reload count: ${this.registeredViewModels.size}`);
    const { dispatch } = this.store;
    this.registeredViewModels.forEach((viewModel: ViewModel) => {
      viewModel.getReloadAction()(dispatch);
    });
  }

  getReducer(viewModels: Array<ViewModel>): ReducersMapObject {
    this.viewModels = viewModels;
    this.viewModels.forEach(((viewModel) => {
      viewModel.initialize(this);
    }));

    const databaseReducer = (state: DatabaseState = initState, action: DatabaseAction): DatabaseState => {
      switch (action.type) {
        case DATABASE_INITIALIZED:
          return {
            ...initState,
            status: 'offline',
            hasVersionChanged: false,
          };
        case DATABASE_INITIALIZATION_ERROR:
          return {
            ...initState,
            status: 'uninitialized',
            error: action.payload,
          }
        case DATABASE_SYNC_IN_PROGRESS:
          return {
            ...state,
            inProgress: true,
            progressPercent: action.payload.percent,
          };
        case DATABASE_SYNC_FINISHED:
          return {
            ...state,
            inProgress: false,
            error: null,
            status: 'online',
          };
        case DATABASE_SYNC_ERROR:
          return {
            ...state,
            inProgress: false,
            error: action.payload,
            status: 'offline',
          };
        case DATABASE_VERSION_CHANGED:
          return {
            ...state,
            hasVersionChanged: true,
          };
        default:
          return state;
      }
    };

    const reducers = this.viewModels.reduce((acc: { [string]: Reducer }, viewModel: ViewModel) => {
      acc[viewModel.name] = viewModel.getReducer();
      return acc;
    }, {
      database: databaseReducer,
    });

    return combineReducers(reducers);
  }

  registerViewModel(viewModel: ViewModel, initialReloadParameters: ?any) {
    this.registeredViewModels.set(viewModel.name, viewModel);
    if (this.isInitialized) {
      // todo: maybe a query-revision comparison to optimize query calls?
      viewModel.getReloadAction(initialReloadParameters)(this.store.dispatch);
    }
  }

  unregisterViewModel(viewModel: ViewModel) {
    this.registeredViewModels.delete(viewModel.name);
  }

  clearViewModels(): void {
    if (!this.dao.isOpen()) {
      console.warn('Database is not opened, aborting clear');
    }
    this.registeredViewModels.forEach((viewModel: ViewModel) => {
      this.unregisterViewModel(viewModel);
    })
  }

}<|MERGE_RESOLUTION|>--- conflicted
+++ resolved
@@ -265,11 +265,6 @@
       const createHook = (primaryKey, object, transaction) => {
         if (!transaction.__syncTransaction) {
           console.log(primaryKey, object, transaction);
-<<<<<<< HEAD
-          transaction.abort();
-          return undefined;
-=======
->>>>>>> 996261d8
           object.isSuitableForPush = 1;
           if (typeof object.uuid === 'undefined') {
             object.uuid = uuid();
